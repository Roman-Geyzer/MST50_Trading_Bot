# symbols.py
"""
This module contains the Symbol and Timeframe classes for storing symbol and timeframe data.
The Symbol class stores symbol data and initializes Timeframe instances for each timeframe.
The Timeframe class stores timeframe data and fetches historical rates for a symbol and timeframe.
Classes:
    Symbol: Class for storing symbol data, initializing Timeframe instances, and fetching rates.
    Timeframe: Class for storing timeframe data.
Methods:
    Symbol Class:
        initialize_symbols: Initialize symbols for each strategy.
        create_symbols_dict: Create a dictionary containing DataFrames for each symbol in each strategy.
        get_tf_rates: Get rates for a specific timeframe.
        check_symbol_tf_flag: Get rates for a specific timeframe.
        get_tf_obj: Get rates for a specific timeframe.
    Timeframe Class:
        calculate_tr_length: Calculate the TR length for a symbol and timeframe.
        fetch_rates: Fetch historical rates for a symbol and timeframe.
        fetch_new_bar_rates: Fetch new bar rates for all symbols and timeframes.
        get_rates: Get rates for a specific timeframe.
        get_tf_str: Get rates for a specific timeframe.
        get_symbol_str: Get rates for a specific timeframe.
"""

import pandas as pd
from datetime import datetime
from .utils import TimeBar, get_timeframe_string, attempt_with_stages_and_delay, print_hashtaged_msg
from .mt5_interface import TIMEFRAMES, copy_rates_from_pos
import os

# Determine if we are in backtesting mode
BACKTEST_MODE = os.environ.get('BACKTEST_MODE', 'False') == 'True'

class Symbol:
    """
    Class for storing symbol data.
    """
    def __init__(self, symbol, timeframes, strategies):
        self.symbol_str = symbol
        self.M1 = None
        self.M5 = None
        self.M15 = None
        self.M30 = None
        self.H1 = None
        self.H4 = None
        self.D1 = None
        self.W1 = None
        if TIMEFRAMES['M1'] in timeframes:
            self.M1 = Timeframe(TIMEFRAMES['M1'],self, self.symbol_str, strategies)
        if TIMEFRAMES['M5'] in timeframes:
            self.M5 = Timeframe(TIMEFRAMES['M5'],self, self.symbol_str, strategies)
        if TIMEFRAMES['M15'] in timeframes:
            self.M15 = Timeframe(TIMEFRAMES['M15'],self, self.symbol_str, strategies)
        if TIMEFRAMES['M30'] in timeframes:
            self.M30 = Timeframe(TIMEFRAMES['M30'],self, self.symbol_str, strategies)
        if TIMEFRAMES['H1'] in timeframes:
            self.H1 = Timeframe(TIMEFRAMES['H1'],self, self.symbol_str, strategies)
        if TIMEFRAMES['H4'] in timeframes:
            self.H4 = Timeframe(TIMEFRAMES['H4'],self, self.symbol_str, strategies)
        if TIMEFRAMES['D1'] in timeframes:
            self.D1 = Timeframe(TIMEFRAMES['D1'],self, self.symbol_str, strategies)
        if TIMEFRAMES['W1'] in timeframes:
            self.W1 = Timeframe(TIMEFRAMES['W1'],self, self.symbol_str, strategies)

    def __repr__(self):
        return f"Symbol({self.symbol_str}), M1: {self.M1}, M5: {self.M5}, M15: {self.M15}, M30: {self.M30}, H1: {self.H1}, H4: {self.H4}, D1: {self.D1}, W1: {self.W1}"

    def __str__(self):
        return f"Symbol({self.symbol_str}), M1: {self.M1}, M5: {self.M5}, M15: {self.M15}, M30: {self.M30}, H1: {self.H1}, H4: {self.H4}, D1: {self.D1}, W1: {self.W1}"
    
    def __eq__(self, other):
        return self.symbol_str == other.symbol_str
    
    def __hash__(self):
        return hash(self.symbol_str)
    
    def get_symbol_str(self):
        return self.symbol_str

    @staticmethod
    def initialize_symbols(strategies):
        """
        Initialize symbols for each strategy.
        Args:
            strategies (dict): Dictionary containing strategy instances.
        """
        symbols_dict = Symbol.create_symbols_dict(strategies)
        symbols = {symbol: Symbol(symbol, timeframes, strategies) for symbol, timeframes in symbols_dict.items()}
        
        return symbols
    
    @staticmethod
    def create_symbols_dict(strategies):
        """
        Initialize a dictionary containing DataFrames for each symbol in each strategy.
        Args:
            strategies (dict): Dictionary containing strategy instances.
        Returns:
            dict: Dictionary containing DataFrames for each symbol in each strategy.
        """
        symbols = {}
        for strategy in strategies.values():
            for symbol in strategy.symbols:
                if symbol not in symbols:
                    symbols[symbol] = []
                if strategy.timeframe not in symbols[symbol]:
                    symbols[symbol].append(strategy.timeframe)
                if strategy.higher_candle_patterns_active:
                    if strategy.higher_timeframe not in symbols[symbol]:
                        symbols[symbol].append(strategy.higher_timeframe)
                if strategy.lower_candle_patterns_active:
                    if strategy.lower_timeframe not in symbols[symbol]:
                        symbols[symbol].append(strategy.lower_timeframe)
                if strategy.trail_enabled: 
                    if BACKTEST_MODE: # Only add M1 if not in backtest mode - since in backtest mode we use the backtest_tf
                        if strategy.backtest_tf not in symbols[symbol]:
                            symbols[symbol].append(strategy.backtest_tf)
                    elif TIMEFRAMES['M1'] not in symbols[symbol]:
                        symbols[symbol].append(TIMEFRAMES['M1'])

        print(f"Symbols: {symbols}")
        return symbols

    def get_tf_rates(self, timeframe):
        """
        Get rates for a specific timeframe.
        Args:
            timeframe (str): Timeframe to get rates for.
        Returns:
            DataFrame: DataFrame containing rates for the symbol and timeframe.
        """
        timeframe = get_timeframe_string(timeframe)
        return getattr(self, timeframe, None).rates

    def check_symbol_tf_flag(self, timeframe):
        """
        Get rates for a specific timeframe.
        Args:
            timeframe (str): Timeframe to get rates for.
        Returns:
            DataFrame: DataFrame containing rates for the symbol and timeframe.
        """
        timeframe = get_timeframe_string(timeframe)
        return getattr(self, timeframe, None).rates_error_flag
    
    def get_tf_obj(self, timeframe):
        """
        Get rates for a specific timeframe.
        Args:
            timeframe (str): Timeframe to get rates for.
        Returns:
            DataFrame: DataFrame containing rates for the symbol and timeframe.
        """
        timeframe = get_timeframe_string(timeframe)
        return getattr(self, timeframe, None)
    
    def get_all_rates(self):
<<<<<<< HEAD
=======
        """
        function will return all rates for all timeframes for a symbol
        """

        rates = {}
        for tf in TIMEFRAMES.values():
            tf_str = get_timeframe_string(tf)
            rates[tf_str] = getattr(self, tf_str, None).rates

        return rates
>>>>>>> 7512fb38
        


class Timeframe:
    """
    Class for storing timeframe data.
    """
    def __init__(self, timeframe, symbol,symbol_str, strategies):
        self.timeframe = timeframe
        self.symbol = symbol # Symbol object
        self.symbol_str = symbol_str
        self.length = self.calculate_tr_length(self.symbol_str, strategies)
        self.rates_error_flag = True
        self.rates = self.fetch_rates(symbol_str) # DF of historical rates for the symbol and timeframe

    def __repr__(self):
        return f"Timeframe({self.timeframe})"
    
    def __str__(self):
        return f"Timeframe({self.timeframe})"

    def __eq__(self, other):
        return self.timeframe == other.timeframe

    def __hash__(self):
        return hash(self.timeframe)

    
    def calculate_tr_length(self, symbol_str, strategies):
        timeframe_length_in_strategies = [2]
        for strategy in strategies.values():
            if symbol_str in strategy.symbols:
                config = strategy.config
                if self.timeframe == strategy.timeframe:
                    timeframe_length_in_strategies.append(strategy.sl_param)
                    timeframe_length_in_strategies.append(strategy.tp_param)
                    if strategy.trail_enabled:
                        timeframe_length_in_strategies.append(strategy.trail_param)
                    timeframe_length_in_strategies.append(strategy.config['indicator_params']['a'])
                    timeframe_length_in_strategies.append(config['filterP_rsi_period'])
                if strategy.higher_candle_patterns_active:
                    if self.timeframe == config['candle_params']['higher_tf']['timeframe']:
                        timeframe_length_in_strategies.append(strategy.config['candle_params']['higher_tf']['barsP_pattern_count'])
                if strategy.lower_candle_patterns_active:
                    if self.timeframe == config['candle_params']['lower_tf']['timeframe']:
                        timeframe_length_in_strategies.append(strategy.config['candle_params']['lower_tf']['barsP_pattern_count'])

        # Convert all elements to integers using list comprehension
        timeframe_length_in_strategies = [int(length) for length in timeframe_length_in_strategies if length  and not pd.isna(length)]
        return max(timeframe_length_in_strategies) + 3
        
    def fetch_rates(self, symbol):
        """
        Fetch historical rates for a symbol and timeframe.

        Parameters:
            symbol (str): The symbol to fetch rates for.

        Returns:
            np.recarray or None: The rates data.
        """
        self.rates_error_flag = True
        tf = self.timeframe
        length = self.length

        def check_return_func(rates):
            return rates is not None

        loop_error_msg = f"Failed to get rates for symbol: {symbol}, timeframe {tf}, length {length}"

        rates = attempt_with_stages_and_delay(
            10 , 2, 0.05, 0.5, loop_error_msg, check_return_func, copy_rates_from_pos, (symbol, tf, 0, length)
        )

        if not check_return_func(rates):
            print_hashtaged_msg(3, f"Failed to get rates for symbol: {symbol}, timeframe {tf}, length {length}")
            return None

        self.rates_error_flag = False
        return rates  # Return rates as np.recarray

    @staticmethod
    def fetch_new_bar_rates(symbols, timebar: TimeBar):
        """
        Fetch new bar rates for all symbols and timeframes.

        Args:
            symbols (dict): Dictionary of Symbol instances.
            timebar (TimeBar): Current time bar.

        Updates:
            Updates the rates for all timeframes that have a new bar.
        """
        time_frames_list = ['M1', 'M5', 'M15', 'M30', 'H1', 'H4', 'D1', 'W1']
        for symbol in symbols.values():
            for tf in time_frames_list:
                tf_obj = getattr(symbol, tf, None)
                if tf_obj  and time_frames_list.index(tf) <= time_frames_list.index(timebar.current_bar):
                    tf_obj.update_rates_if_new_bar()

    def update_rates_if_new_bar(self):
        """
        Update rates if there is a new bar since the last update.
        """
        latest_time = self.rates['time'][-1] if len(self.rates) > 0 else None
        new_rates = self.fetch_rates(self.symbol_str)

        if len(new_rates) > 0:
            new_latest_time = new_rates['time'][-1]
            if latest_time != new_latest_time:
                # New bar detected, update rates
                self.rates = new_rates
                self.rates_error_flag = False
            else:
                # No new bar, do not update rates
                pass
        else:
            # Error fetching new rates
            self.rates_error_flag = True


    def get_rates(self):
        return self.rates
    
    def get_tf_str(self):
        return get_timeframe_string(self.timeframe)
    
    def get_symbol_str(self):
        return self.symbol_str<|MERGE_RESOLUTION|>--- conflicted
+++ resolved
@@ -155,8 +155,6 @@
         return getattr(self, timeframe, None)
     
     def get_all_rates(self):
-<<<<<<< HEAD
-=======
         """
         function will return all rates for all timeframes for a symbol
         """
@@ -167,7 +165,6 @@
             rates[tf_str] = getattr(self, tf_str, None).rates
 
         return rates
->>>>>>> 7512fb38
         
 
 
